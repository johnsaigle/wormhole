// contracts/Messages.sol
// SPDX-License-Identifier: Apache 2

pragma solidity ^0.8.0;

interface IWormhole {
    struct GuardianSet {
        address[] keys;
        uint32 expirationTime;
    }

    struct Signature {
        bytes32 r;
        bytes32 s;
        uint8 v;
        uint8 guardianIndex;
    }

    struct VM {
        uint8 version;
        uint32 timestamp;
        uint32 nonce;
        uint16 emitterChainId;
        bytes32 emitterAddress;
        uint64 sequence;
        uint8 consistencyLevel;
        bytes payload;

        uint32 guardianSetIndex;
        Signature[] signatures;

        bytes32 hash;
    }

    struct ContractUpgrade {
        bytes32 module;
        uint8 action;
        uint16 chain;

        address newContract;
    }

    struct GuardianSetUpgrade {
        bytes32 module;
        uint8 action;
        uint16 chain;

        GuardianSet newGuardianSet;
        uint32 newGuardianSetIndex;
    }

    struct SetMessageFee {
        bytes32 module;
        uint8 action;
        uint16 chain;

        uint256 messageFee;
    }

    struct TransferFees {
        bytes32 module;
        uint8 action;
        uint16 chain;

        uint256 amount;
        bytes32 recipient;
    }

    struct RecoverChainId {
        bytes32 module;
        uint8 action;

        uint256 evmChainId;
        uint16 newChainId;
    }

    event LogMessagePublished(address indexed sender, uint64 sequence, uint32 nonce, bytes payload, uint8 consistencyLevel);
    event ContractUpgraded(address indexed oldContract, address indexed newContract);
    event GuardianSetAdded(uint32 indexed index);

    function publishMessage(
        uint32 nonce,
        bytes memory payload,
        uint8 consistencyLevel
    ) external payable returns (uint64 sequence);

    function initialize() external;

<<<<<<< HEAD
    function parseAndVerifyVM(bytes calldata encodedVM) external view returns (VM memory vm, bool valid, string memory reason);

    function verifyVM(VM memory vm) external view returns (bool valid, string memory reason);

    function verifySignatures(bytes32 hash, Signature[] memory signatures, GuardianSet memory guardianSet) external pure returns (bool valid, string memory reason);

    function parseVM(bytes memory encodedVM) external pure returns (VM memory vm);
=======
    function parseAndVerifyBatchVM(bytes calldata encodedVM, bool cache) external returns (Structs.VM2 memory vm, bool valid, string memory reason);

    function verifyVM(Structs.VM memory vm) external view returns (bool valid, string memory reason);

    function verifyBatchVM(Structs.VM2 memory vm, bool cache) external returns (bool valid, string memory reason);

    function verifySignatures(bytes32 hash, Structs.Signature[] memory signatures, Structs.GuardianSet memory guardianSet) external pure returns (bool valid, string memory reason) ;

    function clearBatchCache(bytes32[] memory hashesToClear) external;

    function parseVM(bytes memory encodedVM) external pure returns (Structs.VM memory vm);

    function parseBatchVM(bytes memory encodedVM)  external pure returns (Structs.VM2 memory vm);

    function getGuardianSet(uint32 index) external view returns (Structs.GuardianSet memory) ;
>>>>>>> 61c9ad98

    function quorum(uint numGuardians) external pure returns (uint numSignaturesRequiredForQuorum);

    function getGuardianSet(uint32 index) external view returns (GuardianSet memory);

    function getCurrentGuardianSetIndex() external view returns (uint32);

    function getGuardianSetExpiry() external view returns (uint32);

    function governanceActionIsConsumed(bytes32 hash) external view returns (bool);

    function isInitialized(address impl) external view returns (bool);

    function chainId() external view returns (uint16);

    function isFork() external view returns (bool);

    function governanceChainId() external view returns (uint16);

    function governanceContract() external view returns (bytes32);

<<<<<<< HEAD
    function messageFee() external view returns (uint256);

    function evmChainId() external view returns (uint256);

    function nextSequence(address emitter) external view returns (uint64);

    function parseContractUpgrade(bytes memory encodedUpgrade) external pure returns (ContractUpgrade memory cu);

    function parseGuardianSetUpgrade(bytes memory encodedUpgrade) external pure returns (GuardianSetUpgrade memory gsu);

    function parseSetMessageFee(bytes memory encodedSetMessageFee) external pure returns (SetMessageFee memory smf);

    function parseTransferFees(bytes memory encodedTransferFees) external pure returns (TransferFees memory tf);

    function parseRecoverChainId(bytes memory encodedRecoverChainId) external pure returns (RecoverChainId memory rci);

    function submitContractUpgrade(bytes memory _vm) external;

    function submitSetMessageFee(bytes memory _vm) external;

    function submitNewGuardianSet(bytes memory _vm) external;

    function submitTransferFees(bytes memory _vm) external;

    function submitRecoverChainId(bytes memory _vm) external;
=======
    function messageFee() external view returns (uint256) ;

>>>>>>> 61c9ad98
}<|MERGE_RESOLUTION|>--- conflicted
+++ resolved
@@ -3,80 +3,10 @@
 
 pragma solidity ^0.8.0;
 
-interface IWormhole {
-    struct GuardianSet {
-        address[] keys;
-        uint32 expirationTime;
-    }
+import "../Structs.sol";
 
-    struct Signature {
-        bytes32 r;
-        bytes32 s;
-        uint8 v;
-        uint8 guardianIndex;
-    }
-
-    struct VM {
-        uint8 version;
-        uint32 timestamp;
-        uint32 nonce;
-        uint16 emitterChainId;
-        bytes32 emitterAddress;
-        uint64 sequence;
-        uint8 consistencyLevel;
-        bytes payload;
-
-        uint32 guardianSetIndex;
-        Signature[] signatures;
-
-        bytes32 hash;
-    }
-
-    struct ContractUpgrade {
-        bytes32 module;
-        uint8 action;
-        uint16 chain;
-
-        address newContract;
-    }
-
-    struct GuardianSetUpgrade {
-        bytes32 module;
-        uint8 action;
-        uint16 chain;
-
-        GuardianSet newGuardianSet;
-        uint32 newGuardianSetIndex;
-    }
-
-    struct SetMessageFee {
-        bytes32 module;
-        uint8 action;
-        uint16 chain;
-
-        uint256 messageFee;
-    }
-
-    struct TransferFees {
-        bytes32 module;
-        uint8 action;
-        uint16 chain;
-
-        uint256 amount;
-        bytes32 recipient;
-    }
-
-    struct RecoverChainId {
-        bytes32 module;
-        uint8 action;
-
-        uint256 evmChainId;
-        uint16 newChainId;
-    }
-
+interface IWormhole is Structs {
     event LogMessagePublished(address indexed sender, uint64 sequence, uint32 nonce, bytes payload, uint8 consistencyLevel);
-    event ContractUpgraded(address indexed oldContract, address indexed newContract);
-    event GuardianSetAdded(uint32 indexed index);
 
     function publishMessage(
         uint32 nonce,
@@ -84,17 +14,8 @@
         uint8 consistencyLevel
     ) external payable returns (uint64 sequence);
 
-    function initialize() external;
+    function parseAndVerifyVM(bytes calldata encodedVM) external view returns (Structs.VM memory vm, bool valid, string memory reason);
 
-<<<<<<< HEAD
-    function parseAndVerifyVM(bytes calldata encodedVM) external view returns (VM memory vm, bool valid, string memory reason);
-
-    function verifyVM(VM memory vm) external view returns (bool valid, string memory reason);
-
-    function verifySignatures(bytes32 hash, Signature[] memory signatures, GuardianSet memory guardianSet) external pure returns (bool valid, string memory reason);
-
-    function parseVM(bytes memory encodedVM) external pure returns (VM memory vm);
-=======
     function parseAndVerifyBatchVM(bytes calldata encodedVM, bool cache) external returns (Structs.VM2 memory vm, bool valid, string memory reason);
 
     function verifyVM(Structs.VM memory vm) external view returns (bool valid, string memory reason);
@@ -110,56 +31,21 @@
     function parseBatchVM(bytes memory encodedVM)  external pure returns (Structs.VM2 memory vm);
 
     function getGuardianSet(uint32 index) external view returns (Structs.GuardianSet memory) ;
->>>>>>> 61c9ad98
 
-    function quorum(uint numGuardians) external pure returns (uint numSignaturesRequiredForQuorum);
+    function getCurrentGuardianSetIndex() external view returns (uint32) ;
 
-    function getGuardianSet(uint32 index) external view returns (GuardianSet memory);
+    function getGuardianSetExpiry() external view returns (uint32) ;
 
-    function getCurrentGuardianSetIndex() external view returns (uint32);
+    function governanceActionIsConsumed(bytes32 hash) external view returns (bool) ;
 
-    function getGuardianSetExpiry() external view returns (uint32);
+    function isInitialized(address impl) external view returns (bool) ;
 
-    function governanceActionIsConsumed(bytes32 hash) external view returns (bool);
-
-    function isInitialized(address impl) external view returns (bool);
-
-    function chainId() external view returns (uint16);
-
-    function isFork() external view returns (bool);
+    function chainId() external view returns (uint16) ;
 
     function governanceChainId() external view returns (uint16);
 
     function governanceContract() external view returns (bytes32);
 
-<<<<<<< HEAD
-    function messageFee() external view returns (uint256);
-
-    function evmChainId() external view returns (uint256);
-
-    function nextSequence(address emitter) external view returns (uint64);
-
-    function parseContractUpgrade(bytes memory encodedUpgrade) external pure returns (ContractUpgrade memory cu);
-
-    function parseGuardianSetUpgrade(bytes memory encodedUpgrade) external pure returns (GuardianSetUpgrade memory gsu);
-
-    function parseSetMessageFee(bytes memory encodedSetMessageFee) external pure returns (SetMessageFee memory smf);
-
-    function parseTransferFees(bytes memory encodedTransferFees) external pure returns (TransferFees memory tf);
-
-    function parseRecoverChainId(bytes memory encodedRecoverChainId) external pure returns (RecoverChainId memory rci);
-
-    function submitContractUpgrade(bytes memory _vm) external;
-
-    function submitSetMessageFee(bytes memory _vm) external;
-
-    function submitNewGuardianSet(bytes memory _vm) external;
-
-    function submitTransferFees(bytes memory _vm) external;
-
-    function submitRecoverChainId(bytes memory _vm) external;
-=======
     function messageFee() external view returns (uint256) ;
 
->>>>>>> 61c9ad98
 }